--- conflicted
+++ resolved
@@ -286,129 +286,6 @@
         NUM_EPOCHS = 100
 
 
-<<<<<<< HEAD
-=======
-def create_time_clause(time_start, time_end):
-    time_clause = None
-
-    if time_start is not None:
-        time_clause = "time >= '{}'".format(time_start)
-    if time_end is not None:
-        if time_clause is None:
-            time_clause = "time <= '{}'".format(time_end)
-        else:
-            time_clause += " AND time <= '{}'".format(time_end)
-
-    return time_clause
-
-
-def calculate_trans_times(video_sent_results, video_acked_results,
-                          cc, postgres_cursor):
-    d = {}
-    last_video_ts = {}
-
-    for pt in video_sent_results['video_sent']:
-        expt_id = int(pt['expt_id'])
-        session = (pt['user'], int(pt['init_id']),
-                   pt['channel'], expt_id)
-
-        # filter data points by congestion control
-        expt_config = retrieve_expt_config(expt_id, expt_id_cache,
-                                           postgres_cursor)
-        if cc is not None and expt_config['cc'] != cc:
-            continue
-
-        if session not in d:
-            d[session] = {}
-            last_video_ts[session] = None
-
-        video_ts = int(pt['video_ts'])
-
-        if last_video_ts[session] is not None:
-            if video_ts != last_video_ts[session] + VIDEO_DURATION:
-                continue
-
-        last_video_ts[session] = video_ts
-
-        d[session][video_ts] = {}
-        dsv = d[session][video_ts]  # short name
-
-        dsv['sent_ts'] = try_parsing_time(pt['time'])
-        dsv['size'] = float(pt['size']) / PKT_BYTES  # bytes -> packets
-        # byte/second -> packet/second
-        dsv['delivery_rate'] = float(pt['delivery_rate']) / PKT_BYTES
-        dsv['cwnd'] = float(pt['cwnd'])
-        dsv['in_flight'] = float(pt['in_flight'])
-        dsv['min_rtt'] = float(pt['min_rtt']) / MILLION  # us -> s
-        dsv['rtt'] = float(pt['rtt']) / MILLION  # us -> s
-
-    for pt in video_acked_results['video_acked']:
-        expt_id = int(pt['expt_id'])
-        session = (pt['user'], int(pt['init_id']),
-                   pt['channel'], expt_id)
-
-        # filter data points by congestion control
-        expt_config = retrieve_expt_config(expt_id, expt_id_cache,
-                                           postgres_cursor)
-        if cc is not None and expt_config['cc'] != cc:
-            continue
-
-        if session not in d:
-            continue
-
-        video_ts = int(pt['video_ts'])
-        if video_ts not in d[session]:
-            continue
-
-        dsv = d[session][video_ts]  # short name
-
-        # calculate transmission time
-        sent_ts = dsv['sent_ts']
-        acked_ts = try_parsing_time(pt['time'])
-        dsv['acked_ts'] = acked_ts
-        dsv['trans_time'] = (acked_ts - sent_ts).total_seconds()
-
-    return d
-
-
-def prepare_raw_data(yaml_settings_path, time_start, time_end, cc):
-    with open(yaml_settings_path, 'r') as fh:
-        yaml_settings = yaml.safe_load(fh)
-
-    # construct time clause after 'WHERE'
-    time_clause = create_time_clause(time_start, time_end)
-
-    # create a client connected to InfluxDB
-    influx_client = connect_to_influxdb(yaml_settings)
-
-    # perform queries in InfluxDB
-    video_sent_query = 'SELECT * FROM video_sent'
-    if time_clause is not None:
-        video_sent_query += ' WHERE ' + time_clause
-    video_sent_results = influx_client.query(video_sent_query)
-    if not video_sent_results:
-        sys.exit('Error: no results returned from query: ' + video_sent_query)
-
-    video_acked_query = 'SELECT * FROM video_acked'
-    if time_clause is not None:
-        video_acked_query += ' WHERE ' + time_clause
-    video_acked_results = influx_client.query(video_acked_query)
-    if not video_acked_results:
-        sys.exit('Error: no results returned from query: ' + video_acked_query)
-
-    # create a client connected to Postgres
-    postgres_client = connect_to_postgres(yaml_settings)
-    postgres_cursor = postgres_client.cursor()
-
-    # calculate chunk transmission times
-    ret = calculate_trans_times(video_sent_results, video_acked_results,
-                                cc, postgres_cursor)
-
-    postgres_cursor.close()
-    return ret
-
-
->>>>>>> 0855c21e
 def append_past_chunks(ds, next_ts, row):
     i = 1
     past_chunks = []
